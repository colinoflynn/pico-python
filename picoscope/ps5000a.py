--- conflicted
+++ resolved
@@ -151,8 +151,6 @@
                                      self.resolution)
         self.handle = c_handle.value
 
-<<<<<<< HEAD
-=======
         # This will check if the power supply is not connected
         # and change the power supply accordingly
         # Personally (me = Mark), I don't like this
@@ -164,7 +162,6 @@
         else:
             self.checkResult(m)
 
->>>>>>> c6aab95c
         # B models have different AWG buffer sizes
         # 5242B, 5442B: 2**14
         # 5243B, 5443B: 2**15
@@ -198,10 +195,6 @@
             self.AWGMinVal = 0x0000
             self.AWGMaxSamples = 2**self.AWGBufferAddressWidth
 
-<<<<<<< HEAD
-
-=======
->>>>>>> c6aab95c
     def _lowLevelCloseUnit(self):
         m = self.lib.ps5000aCloseUnit(c_int16(self.handle))
         self.checkResult(m)
